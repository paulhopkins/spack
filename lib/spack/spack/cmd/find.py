--- conflicted
+++ resolved
@@ -51,23 +51,23 @@
         help='Show full dependency DAG of installed packages')
 
     subparser.add_argument(
-        '-l', '--long', action='store_true',
+        '-l', '--long', action='store_true', dest='long',
         help='Show dependency hashes as well as versions.')
     subparser.add_argument(
-        '-L', '--very-long', action='store_true',
+        '-L', '--very-long', action='store_true', dest='very_long',
         help='Show dependency hashes as well as versions.')
     subparser.add_argument(
         '-f', '--show-flags', action='store_true', dest='show_flags',
         help='Show spec compiler flags.')
 
     subparser.add_argument(
-        '-u', '--unknown', action='store_true',
+        '-u', '--unknown', action='store_true', dest='unknown',
         help='Show only specs Spack does not have a package for.')
     subparser.add_argument(
-        '-m', '--missing', action='store_true',
+        '-m', '--missing', action='store_true', dest='missing',
         help='Show missing dependencies as well as installed specs.')
     subparser.add_argument(
-        '-M', '--only-missing', action='store_true',
+        '-M', '--only-missing', action='store_true', dest='only_missing',
         help='Show only missing dependencies.')
     subparser.add_argument(
         '-N', '--namespace', action='store_true',
@@ -92,10 +92,11 @@
         hashes = True
         hlen = None
 
-    format_string = '$_$@$+'
+    nfmt = '.' if namespace else '_'
+    format_string = '$%s$@$+' %nfmt
     flags = kwargs.get('show_flags', False)
     if flags:
-        format_string = '$_$@$%+$+'
+        format_string = '$.$@$%+$+' if nfmt == '.' else '$_$@$%+$+'
 
     # Make a dict with specs keyed by architecture and compiler.
     index = index_by(specs, ('architecture', 'compiler'))
@@ -112,12 +113,7 @@
         specs = index[(architecture,compiler)]
         specs.sort()
 
-<<<<<<< HEAD
         abbreviated = [s.format(format_string, color=True) for s in specs]
-=======
-        nfmt = '.' if namespace else '_'
-        abbreviated = [s.format('$%s$@$+' % nfmt, color=True) for s in specs]
->>>>>>> dd84a575
         if mode == 'paths':
             # Print one spec per line along with prefix path
             width = max(len(s) for s in abbreviated)
@@ -132,24 +128,19 @@
         elif mode == 'deps':
             for spec in specs:
                 print spec.tree(
-<<<<<<< HEAD
                     format=format_string,
-=======
-                    format='$%s$@$+' % nfmt,
->>>>>>> dd84a575
                     color=True,
                     indent=4,
                     prefix=(lambda s: gray_hash(s, hlen)) if hashes else None)
 
         elif mode == 'short':
-<<<<<<< HEAD
             # Print columns of output if not printing flags
             if not flags:
                 def fmt(s):
                     string = ""
                     if hashes:
                         string += gray_hash(s, hlen) + ' '
-                    string += s.format('$-_$@$+', color=True)
+                    string += s.format('$-%s$@$+' % nfmt, color=True)
 
                     return string
                 colify(fmt(s) for s in specs)
@@ -159,16 +150,6 @@
                     # Print the hash if necessary
                     hsh = gray_hash(spec, hlen) + ' ' if hashes else ''
                     print hsh + spec.format(format_string, color=True) + '\n'
-=======
-            def fmt(s):
-                string = ""
-                if hashes:
-                    string += gray_hash(s, hlen) + ' '
-                string += s.format('$-%s$@$+' % nfmt, color=True)
-
-                return string
-            colify(fmt(s) for s in specs)
->>>>>>> dd84a575
 
         else:
             raise ValueError(
@@ -180,11 +161,7 @@
     # Filter out specs that don't exist.
     query_specs = spack.cmd.parse_specs(args.query_specs)
     query_specs, nonexisting = partition_list(
-<<<<<<< HEAD
-        query_specs, lambda s: spack.db.exists(s.name) or s.name == "")
-=======
-        query_specs, lambda s: spack.repo.exists(s.name))
->>>>>>> dd84a575
+        query_specs, lambda s: spack.repo.exists(s.name) or s.name == "")
 
     if nonexisting:
         msg = "No such package%s: " % ('s' if len(nonexisting) > 1 else '')
@@ -219,8 +196,4 @@
     display_specs(specs, mode=args.mode,
                   long=args.long,
                   very_long=args.very_long,
-<<<<<<< HEAD
-                  show_flags=args.show_flags)
-=======
-                  namespace=args.namespace)
->>>>>>> dd84a575
+                  show_flags=args.show_flags)